package main

import (
	"bufio"
	"bytes"
	"flag"
	"fmt"
	"io"
	"io/ioutil"
	"log"
	"os"
	"os/signal"
	"path/filepath"
	"strings"
	"syscall"
	"time"

	"github.com/chzyer/readline"
	"github.com/dncohen/qpass/gohash_db"
	"github.com/mitchellh/go-homedir"
	"golang.org/x/crypto/ssh/terminal"
)

// exit gracefully if ctrl-C during password prompt
// https://groups.google.com/forum/#!topic/golang-nuts/kTVAbtee9UA
var initialState *terminal.State

var idleSec uint // password required after inactivity

func init() {
	log.SetOutput(ioutil.Discard)
	log.SetFlags(0)

	// remember initial terminal state
	var err error
	if initialState, err = terminal.GetState(syscall.Stdin); err != nil {
		return
	}

	// and restore it on exit
	c := make(chan os.Signal)
	signal.Notify(c, os.Interrupt, os.Kill)
	go func() {
		<-c
		println("")
		_ = terminal.Restore(syscall.Stdin, initialState)
		os.Exit(0)
	}()
}

func getGoHashFilePath() string {
	home, err := homedir.Expand("~/.go-hash")
	if err != nil {
		panic(err)
	}
	return home
}

func parentDirExists(path string) bool {
	_, err := os.Stat(filepath.Dir(path))
	if err == nil {
		return true
	}
	if os.IsNotExist(err) {
		return false
	}
	panic("Cannot read directory path")
}

func isDir(path string) bool {
	stat, err := os.Stat(path)
	if err == nil {
		return stat.IsDir()
	}
	return false
}

func createPassword() string {
	for i := 0; i < 10; i++ {
		print("Enter a master password: ")
		pass, err := terminal.ReadPassword(int(syscall.Stdin))
		println("")
		if err != nil {
			panic(err)
		}
		if len(pass) > 0 {
			if len(pass) < 7 {
				fmt.Println("You've chosen a short (insecure) master password.  Just testing? I hope so.")
			}

			print("Confirm the master password: ")
			pass2, err := terminal.ReadPassword(int(syscall.Stdin))
			println("")
			if err != nil {
				panic(err)
			}
			if len(pass2) == 0 {
				break
			}
			if bytes.Equal(pass, pass2) {
				return string(pass)
			}
			println("Password mismatch, try again.")
		} else {
			println("A password is required.")
		}
	}
	fmt.Println("This is just isn't going to work out.")
	os.Exit(1)
	return ""
}

func openDatabase(dbFilePath string) (state State, userPass string) {
	for i := 0; i < 5; i++ {
		print("Master password: ")
		bytePassword, err := terminal.ReadPassword(int(syscall.Stdin))
		println("")
		if err != nil {
			panic(err)
		}
		userPass = string(bytePassword)
		state, err = gohash_db.ReadDatabase(dbFilePath, userPass)
		if err != nil {
			println("Error: " + err.Error())
		} else {
			return
		}
	}
	fmt.Println("Too many attempts!")
	os.Exit(1)
	return
}

func splitTrimN(text string, max int) []string {
	result := make([]string, max)
	parts := strings.SplitN(text, " ", max)
	for i, c := range parts {
		result[i] = strings.TrimSpace(c)
	}
	return result
}

func runCliLoop(state *State, dbPath string, userPass string) {
	grBox := stringBox{value: "default"}
	mpBox := stringBox{value: userPass}
	userPass = ""
	reader := bufio.NewReader(os.Stdin)
	prompt := func() string {
		var modifier string
		if len(grBox.value) > 0 && grBox.value != "default" {
			modifier = ":" + grBox.value
		}
		return fmt.Sprintf("\033[31m%s%s »\033[0m ", dbPath, modifier)
	}

	commands := createCommands(state, &grBox, &mpBox)

	cli, err := readline.NewEx(&readline.Config{
		Prompt:          prompt(),
		AutoComplete:    createCompleter(commands),
		InterruptPrompt: "^C",
	})
	if err != nil {
		panic(err)
	}
	defer cli.Close()

	eofCount := 0
	idleSince := time.Now()
	passwordTimeout := time.Duration(idleSec) * time.Second

Loop:
	for {
		cli.SetPrompt(prompt())
		line, err := cli.Readline()
		if err != nil {
			switch err {
			case readline.ErrInterrupt:
				if len(line) == 0 {
					println("Warning: Received interrupt, exiting.")
					break Loop
				}
				continue
			case io.EOF:
				eofCount++
				if eofCount > 10 { // protect against infinite loop
					panic("EOF received several times unexpectedly!")
				}
				continue // in Windows, we get EOFs all the time
			default:
				panic(err)
			}
		}

		eofCount = 0

		parts := splitTrimN(line, 2)
		cmd := parts[0]
		args := parts[1]

		switch cmd {
		case "quit":
			break Loop
		case "exit":
			if grBox.value != "default" {
				grBox.value = "default"
			} else {
				break Loop
			}
		default:
			command := commands[cmd]
			if command != nil {

				deltaT := time.Now().Sub(idleSince)
				if cmd != "cmp" && cmd != "help" { // cmp will prompt for password every time, help is not sensitive
					if idleSec > 0 && deltaT > passwordTimeout {
						// prompt for password before allowing command to run
						fmt.Printf("password required (idle %s)\n", deltaT.Round(time.Second))
						print("master password: ")
						pass, err := terminal.ReadPassword(int(syscall.Stdin))
						println("")
						if err != nil {
							println("error:", err)
							continue Loop
						}
						if string(pass) != mpBox.value {
							println("error: password mismatch")
							continue Loop
						}
					}
					idleSince = time.Now()
				}

				command.run(state, grBox.value, args, reader)
				err = gohash_db.WriteDatabase(dbPath, mpBox.value, state)
				if err != nil {
					println("Error writing to database: " + err.Error())
				}
			} else if len(cmd) > 0 {
				fmt.Printf("Unknown command: '%s'. Type 'help' for usage.\n", cmd)
			}
		}
	}
}

func main() {
	var userPass string
	var state State
	fmt.Printf("%s (db version: %s)\n\n", os.Args[0], gohash_db.DBVersion) // verbose

	var dbFilePath string
	flag.UintVar(&idleSec, "idle", 60, "password timeout, in seconds (use 0 for no timeout)")
	flag.StringVar(&dbFilePath, "db", getGoHashFilePath(), "file where password data is stored")
	flag.Parse()

<<<<<<< HEAD
	switch len(os.Args) {
	case 1:
		dbFilePath = getGoHashFilePath()
	case 2:
		dbFilePath = os.Args[1]
		if !parentDirExists(dbFilePath) {
			fmt.Printf("Directory not found (%s)\n\n", filepath.Dir(dbFilePath))
			os.Exit(2)
		}
		if isDir(dbFilePath) {
			fmt.Printf("File not found (%s): path is a directory\n\n", dbFilePath)
			os.Exit(2)
		}
	default:
		fmt.Printf("Usage: %s <path to password db>\n\n", os.Args[0])
=======
	if !parentDirExists(dbFilePath) {
		panic("The provided file is under a non-existing directory. Please create the directory manually first.")
	}
	if isDir(dbFilePath) {
		panic("The path you provided is a directory. Please provide a file.")
	}

	if len(flag.Args()) > 0 {
		fmt.Printf("usage: %s [-db <database filename>] [-idle <password timeout>]", os.Args[0])
>>>>>>> 38783897
		os.Exit(2)
	}

	dbFile, err := os.Open(dbFilePath)
	if err != nil {
		if os.IsNotExist(err) {
			fmt.Printf("creating new password database (%s)\n", dbFilePath)
			userPass = createPassword()
		} else {
			panic(err)
		}
		state = make(State)
	} else {
		// the DB exists, check if the user can open it
		dbFile.Close()
		state, userPass = openDatabase(dbFilePath)
	}

	if len(state) == 0 {
		state["default"] = []LoginInfo{}
	}

	runCliLoop(&state, dbFilePath, userPass)
}<|MERGE_RESOLUTION|>--- conflicted
+++ resolved
@@ -253,33 +253,17 @@
 	flag.StringVar(&dbFilePath, "db", getGoHashFilePath(), "file where password data is stored")
 	flag.Parse()
 
-<<<<<<< HEAD
-	switch len(os.Args) {
-	case 1:
-		dbFilePath = getGoHashFilePath()
-	case 2:
-		dbFilePath = os.Args[1]
-		if !parentDirExists(dbFilePath) {
-			fmt.Printf("Directory not found (%s)\n\n", filepath.Dir(dbFilePath))
-			os.Exit(2)
-		}
-		if isDir(dbFilePath) {
-			fmt.Printf("File not found (%s): path is a directory\n\n", dbFilePath)
-			os.Exit(2)
-		}
-	default:
-		fmt.Printf("Usage: %s <path to password db>\n\n", os.Args[0])
-=======
 	if !parentDirExists(dbFilePath) {
-		panic("The provided file is under a non-existing directory. Please create the directory manually first.")
+		fmt.Printf("Directory not found (%s)\n\n", filepath.Dir(dbFilePath))
+		os.Exit(2)
 	}
 	if isDir(dbFilePath) {
-		panic("The path you provided is a directory. Please provide a file.")
+		fmt.Printf("File not found (%s): path is a directory\n\n", dbFilePath)
+		os.Exit(2)
 	}
 
 	if len(flag.Args()) > 0 {
 		fmt.Printf("usage: %s [-db <database filename>] [-idle <password timeout>]", os.Args[0])
->>>>>>> 38783897
 		os.Exit(2)
 	}
 
